<<<<<<< HEAD
# Tauri GitHub Action

This GitHub Action builds your Web application as a Tauri native binary for MacOS, Linux and Windows.
If your project doesn't include the Tauri files, we create it at compile time, so if you don't need to use Tauri's API, you can just ship native apps through this Action.

# Example workflow

This workflow builds `Tauri` desktop apps and uploads the artifacts to a GitHub Release.

```yml
name: "publish"
on:
  push:
    branches:
      - latest
=======
<p align="center">
  <a href="https://github.com/actions/typescript-action/actions"><img alt="typescript-action status" src="https://github.com/actions/typescript-action/workflows/build-test/badge.svg"></a>
</p>

# Create a JavaScript Action using TypeScript

Use this template to bootstrap the creation of a JavaScript action.:rocket:

This template includes compilication support, tests, a validation workflow, publishing, and versioning guidance.  

If you are new, there's also a simpler introduction.  See the [Hello World JavaScript Action](https://github.com/actions/hello-world-javascript-action)
>>>>>>> 05201fb7

jobs:
  create-release:
    runs-on: ubuntu-latest
    outputs:
<<<<<<< HEAD
      RELEASE_UPLOAD_URL: ${{ steps.create_tauri_release.outputs.upload_url }}

    steps:
      - uses: actions/checkout@v2
      - name: setup node
        uses: actions/setup-node@v1
        with:
          node-version: 12
      - name: get version
        run: echo ::set-env name=PACKAGE_VERSION::$(node -p "require('./package.json').version")
      - name: create release
        id: create_tauri_release
        uses: jbolda/create-release@v1.1.0
        env:
          GITHUB_TOKEN: ${{ secrets.GITHUB_TOKEN }}
        with:
          tag_name: example-v${{ env.PACKAGE_VERSION }}
          release_name: "Desktop app v${{ env.PACKAGE_VERSION }}"
          body: "See the assets to download this version and install."
          draft: true
          prerelease: false

  build:
    needs: create-release
    strategy:
      fail-fast: false
      matrix:
        platform: [macos-latest, ubuntu-latest, windows-latest]
=======
      RELEASE_ID: ${{ steps.create_tauri_release.outputs.upload_id }}

Click the `Use this Template` and provide the new repo details for your action

## Code in Master
>>>>>>> 05201fb7

    runs-on: ${{ matrix.platform }}
    steps:
    - uses: actions/checkout@v2
    - name: setup node
      uses: actions/setup-node@v1
      with:
        node-version: 12
    - name: install Rust stable
      uses: actions-rs/toolchain@v1
      with:
        toolchain: stable
    - name: install tauri bundler
      run: cargo install tauri-bundler --force
    - name: install webkit2gtk (ubuntu only)
      if: matrix.platform == 'ubuntu-latest'
      run: |
        sudo apt-get update
        sudo apt-get install -y webkit2gtk-4.0
    - name: build action
      run: |
        yarn
        yarn build
    - name: install app dependencies and build it
      run: yarn && yarn build
    - uses: tauri-apps/tauri-action
      env:
        GITHUB_TOKEN: ${{ secrets.GITHUB_TOKEN }}
      with: 
<<<<<<< HEAD
        uploadUrl: ${{ needs.create-release.outputs.RELEASE_UPLOAD_URL }}
=======
        releaseId: ${{ needs.create-release.outputs.RELEASE_ID }}
```

Build the typescript and package it for distribution
```bash
$ npm run build && npm run pack
```

| Name          | Required | Description                                                                                 | Type   | Default         |
| ------------- | :------: | ------------------------------------------------------------------------------------------- | ------ | --------------- |
| `projectPath` |  false   | Path to the root of the project that will be built                                          | string | .               |
| `configPath`  |  false   | Path to the tauri.conf.json file if you want a configuration different from the default one | string | tauri.conf.json |
| `distPath`    |  false   | Path to the distributable folder with your index.html and JS/CSS                            | string |                 |
| `releaseId`   |  false   | The id of the release to upload the assets                                                  | number |                 |

 PASS  ./index.test.js
  ✓ throws invalid number (3ms)
  ✓ wait 500 ms (504ms)
  ✓ test runs (95ms)

...
```

## Change action.yml

The action.yml contains defines the inputs and output for your action.

Update the action.yml with your name, description, inputs and outputs for your action.

See the [documentation](https://help.github.com/en/articles/metadata-syntax-for-github-actions)

## Change the Code

Most toolkit and CI/CD operations involve async operations so the action is run in an async function.

```javascript
import * as core from '@actions/core';
...

async function run() {
  try { 
      ...
  } 
  catch (error) {
    core.setFailed(error.message);
  }
}

run()
```

See the [toolkit documentation](https://github.com/actions/toolkit/blob/master/README.md#packages) for the various packages.

## Publish to a distribution branch

Actions are run from GitHub repos so we will checkin the packed dist folder. 

Then run [ncc](https://github.com/zeit/ncc) and push the results:
```bash
$ npm run pack
$ git add dist
$ git commit -a -m "prod dependencies"
$ git push origin releases/v1
>>>>>>> 05201fb7
```

## Inputs

| Name          | Required | Description                                                                                 | Type   | Default         |
| ------------- | :------: | ------------------------------------------------------------------------------------------- | ------ | --------------- |
| `projectPath` |  false   | Path to the root of the project that will be built                                          | string | .               |
| `configPath`  |  false   | Path to the tauri.conf.json file if you want a configuration different from the default one | string | tauri.conf.json |
| `distPath`    |  false   | Path to the distributable folder with your index.html and JS/CSS                            | string |                 |
| `releaseId`   |  false   | The id of the release to upload the assets                                                  | number |                 |
| `uploadUrl`   |  false   | The URL for uploading assets to the release                                                 | string |                 |<|MERGE_RESOLUTION|>--- conflicted
+++ resolved
@@ -1,4 +1,3 @@
-<<<<<<< HEAD
 # Tauri GitHub Action
 
 This GitHub Action builds your Web application as a Tauri native binary for MacOS, Linux and Windows.
@@ -14,26 +13,12 @@
   push:
     branches:
       - latest
-=======
-<p align="center">
-  <a href="https://github.com/actions/typescript-action/actions"><img alt="typescript-action status" src="https://github.com/actions/typescript-action/workflows/build-test/badge.svg"></a>
-</p>
-
-# Create a JavaScript Action using TypeScript
-
-Use this template to bootstrap the creation of a JavaScript action.:rocket:
-
-This template includes compilication support, tests, a validation workflow, publishing, and versioning guidance.  
-
-If you are new, there's also a simpler introduction.  See the [Hello World JavaScript Action](https://github.com/actions/hello-world-javascript-action)
->>>>>>> 05201fb7
 
 jobs:
   create-release:
     runs-on: ubuntu-latest
     outputs:
-<<<<<<< HEAD
-      RELEASE_UPLOAD_URL: ${{ steps.create_tauri_release.outputs.upload_url }}
+      RELEASE_UPLOAD_ID: ${{ steps.create_tauri_release.outputs.upload_id }}
 
     steps:
       - uses: actions/checkout@v2
@@ -61,13 +46,6 @@
       fail-fast: false
       matrix:
         platform: [macos-latest, ubuntu-latest, windows-latest]
-=======
-      RELEASE_ID: ${{ steps.create_tauri_release.outputs.upload_id }}
-
-Click the `Use this Template` and provide the new repo details for your action
-
-## Code in Master
->>>>>>> 05201fb7
 
     runs-on: ${{ matrix.platform }}
     steps:
@@ -97,73 +75,7 @@
       env:
         GITHUB_TOKEN: ${{ secrets.GITHUB_TOKEN }}
       with: 
-<<<<<<< HEAD
-        uploadUrl: ${{ needs.create-release.outputs.RELEASE_UPLOAD_URL }}
-=======
-        releaseId: ${{ needs.create-release.outputs.RELEASE_ID }}
-```
-
-Build the typescript and package it for distribution
-```bash
-$ npm run build && npm run pack
-```
-
-| Name          | Required | Description                                                                                 | Type   | Default         |
-| ------------- | :------: | ------------------------------------------------------------------------------------------- | ------ | --------------- |
-| `projectPath` |  false   | Path to the root of the project that will be built                                          | string | .               |
-| `configPath`  |  false   | Path to the tauri.conf.json file if you want a configuration different from the default one | string | tauri.conf.json |
-| `distPath`    |  false   | Path to the distributable folder with your index.html and JS/CSS                            | string |                 |
-| `releaseId`   |  false   | The id of the release to upload the assets                                                  | number |                 |
-
- PASS  ./index.test.js
-  ✓ throws invalid number (3ms)
-  ✓ wait 500 ms (504ms)
-  ✓ test runs (95ms)
-
-...
-```
-
-## Change action.yml
-
-The action.yml contains defines the inputs and output for your action.
-
-Update the action.yml with your name, description, inputs and outputs for your action.
-
-See the [documentation](https://help.github.com/en/articles/metadata-syntax-for-github-actions)
-
-## Change the Code
-
-Most toolkit and CI/CD operations involve async operations so the action is run in an async function.
-
-```javascript
-import * as core from '@actions/core';
-...
-
-async function run() {
-  try { 
-      ...
-  } 
-  catch (error) {
-    core.setFailed(error.message);
-  }
-}
-
-run()
-```
-
-See the [toolkit documentation](https://github.com/actions/toolkit/blob/master/README.md#packages) for the various packages.
-
-## Publish to a distribution branch
-
-Actions are run from GitHub repos so we will checkin the packed dist folder. 
-
-Then run [ncc](https://github.com/zeit/ncc) and push the results:
-```bash
-$ npm run pack
-$ git add dist
-$ git commit -a -m "prod dependencies"
-$ git push origin releases/v1
->>>>>>> 05201fb7
+        releaseId: ${{ needs.create-release.outputs.RELEASE_UPLOAD_ID }}
 ```
 
 ## Inputs
